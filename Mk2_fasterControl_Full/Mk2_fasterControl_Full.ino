--- conflicted
+++ resolved
@@ -15,7 +15,6 @@
  * In the absence of such a system, surplus energy flows away to the grid and is of no benefit to the PV-owner.
  *
  * @section history History
-<<<<<<< HEAD
  *
  * __May 2025, updated Mk2_fasterControl_Full with these changes:__
  * - heavy refactoring to make the code more readable and maintainable.
@@ -26,26 +25,12 @@
  * - added support for new PCB-based hardware. Old hardware is still supported.
  * - added support for new OLED display. Old display is still supported.
  *
-=======
- *
- * __May 2025, updated Mk2_fasterControl_Full with these changes:__
- * - heavy refactoring to make the code more readable and maintainable.
- * - added even more comments to explain the code.
- * - added telemetry for use with Home Assistant (with additional ESPHome module) or similar.
- * - disable diverted energy counting when load is overridden.
- * - better Doxygen documentation.
- * - added support for new PCB-based hardware. Old hardware is still supported.
- * - added support for new OLED display. Old display is still supported.
- * - delayed start of diversion
- *
->>>>>>> a7a889b0
  * __November 2024, renamed as Mk2_fasterControl_Full with these changes:__
  * - heavy refactoring to make the code more readable and maintainable.
  * - added comments to explain the code.
  * - added assertions to ensure the code is compiled with the correct C++ version.
  * - added a link to the README.md file in the comments.
  * - refactoring of the ISR to enhance the performance.
-<<<<<<< HEAD
  *
  * __Previous history by Robin Emley (www.Mk2PVrouter.co.uk):__
  *
@@ -58,30 +43,11 @@
  *
  * __June 2021: updated to Mk2_fasterControl_3 with these changes:__
  * - to reflect the performance of recently manufactured YHDC SCT_013_000 CTs,
-=======
- *
- * __July 2023: updated to Mk2_fasterControl_twoLoads_5 with these changes:__
- * - the ability to control two loads has been transferred from the latest version of my
- *   standard multiLoad sketch, Mk2_multiLoad_wired_7a.  The faster control algorithm  
- *   has been retained.  
- *      The previous 2-load "faster control" sketch (version 4) has been archived as its 
- *   behaviour was found to be problematic.
- *   
- * @author Fred Metrich
- * @copyright Copyright (c) 2025
- * 
- * __June 2021: updated to Mk2_fasterControl_3 with these changes:__
- * - to reflect the performance of recently manufactured YHDC SCT_013_000 CTs, 
->>>>>>> a7a889b0
  *   the value of the parameter lpf_gain has been reduced from 12 to 8.
  *
  * __March 2021: updated to Mk2_fasterControl_2 with these changes:__
  * - extra filtering added to offset the HPF effect of CT1.  This allows the energy state in
-<<<<<<< HEAD
  *   10 ms time to be predicted with more confidence.  Specifically, it is no longer necessary
-=======
- *   10 ms time to be predicted with more confidence.  Specifically, it is no longer necessary 
->>>>>>> a7a889b0
  *   to include a 30% boost factor after each change of load state.
  *
  * __February 2020: updated to Mk2_fasterControl_1a with these changes:__
@@ -102,7 +68,6 @@
  *   permitted range, hence the addition of this indicator.
  *
  * __February 2016: updated to Mk2_bothDisplays_4, with these changes:__
-<<<<<<< HEAD
  * - improvements to the start-up logic.  The start of normal operation is now
  *    synchronized with the start of a new mains cycle.
  * - reduce the amount of feedback in the Low Pass Filter for removing the DC content
@@ -116,21 +81,6 @@
  *
  * __January 2016: updated to Mk2_bothDisplays_3c:__
  *   The variables to store the ADC results are now declared as "volatile" to remove
-=======
- * - improvements to the start-up logic.  The start of normal operation is now 
- *    synchronized with the start of a new mains cycle.
- * - reduce the amount of feedback in the Low Pass Filter for removing the DC content
- *     from the Vsample stream. This resolves an anomaly which has been present since 
- *     the start of this project.  Although the amount of feedback has previously been 
- *     excessive, this anomaly has had minimal effect on the system's overall behaviour.
- * - removal of the unhelpful "triggerNeedsToBeArmed" mechanism
- * - tidying of the "confirmPolarity" logic to make its behaviour more clear
- * - SWEETZONE_IN_JOULES changed to WORKING_ZONE_IN_JOULES 
- * - change "triac" to "load" wherever appropriate
- *
- * __January 2016: updated to Mk2_bothDisplays_3c:__
- *   The variables to store the ADC results are now declared as "volatile" to remove 
->>>>>>> a7a889b0
  *   any possibility of incorrect operation due to optimisation by the compiler.
  *
  * __January 2016: renamed as Mk2_bothDisplays_3b, with this change:__
@@ -150,7 +100,6 @@
  *
  * __Issue 1 was released as Mk2_bothDisplays_1 in March 2014.__
  *
-<<<<<<< HEAD
  * This sketch is for diverting surplus PV power to a dump load using a triac or
  * Solid State Relay. It is based on the Mk2i PV Router code that I have posted in on
  * the OpenEnergyMonitor forum.  The original version, and other related material,
@@ -168,29 +117,10 @@
  * different ways, one with an extra pair of logic chips, and one without.  The
  * appropriate version of the sketch must be selected by including or commenting
  * out the "#define PIN_SAVING_HARDWARE" statement near the top of the code.
-=======
- * This sketch is for diverting surplus PV power to a dump load using a triac or  
- * Solid State Relay. It is based on the Mk2i PV Router code that I have posted in on  
- * the OpenEnergyMonitor forum.  The original version, and other related material, 
- * can be found on my Summary Page at www.openenergymonitor.org/emon/node/1757
- *
- * In this latest version, the pin-allocations have been changed to suit my 
- * PCB-based hardware for the Mk2 PV Router.  The integral voltage sensor is 
- * fed from one of the secondary coils of the transformer.  Current is measured 
- * via Current Transformers at the CT1 and CT1 ports.  
+ *
+ * @author Fred Metrich
+ * @copyright Copyright (c) 2025
  * 
- * CT1 is for 'grid' current, to be measured at the grid supply point.
- * CT2 is for the load current, so that diverted energy can be recorded
- * 
- * A persistence-based 4-digit display is supported. This can be driven in two
- * different ways, one with an extra pair of logic chips, and one without.  The 
- * appropriate version of the sketch must be selected by including or commenting 
- * out the "#define PIN_SAVING_HARDWARE" statement near the top of the code.
- * 
- * @author Robin Emley
- *         www.Mk2PVrouter.co.uk
->>>>>>> a7a889b0
- *
  */
 
 /*!
